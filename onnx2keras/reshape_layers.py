import keras.layers
import numpy as np
import logging
from .utils import is_numpy, ensure_tf_type


def convert_transpose(node, params, layers, node_name, keras_name):
    """
    Convert transpose.
    :param node: current operation node
    :param params: operation attributes
    :param layers: available keras layers
    :param node_name: internal converter name
    :param keras_name: resulting layer name
    :return: None
    """
    logger = logging.getLogger('onnx2keras:transpose')
    input_name = node.input[0]

    if params['perm'][0] != 0:
        logger.warning('Can\'t permute batch dimension. Result may be wrong.')
        if is_numpy(layers[input_name]):
            logger.warning('Transposing numpy array.')
            layers[node_name] = np.transpose(layers[input_name], axes=params['perm'])
        else:
            raise NotImplementedError('Can\'t modify this type of data')
    else:
        permute = keras.layers.Permute(params['perm'][1:], name=keras_name)
        layers[node_name] = permute(layers[input_name])


def convert_shape(node, params, layers, node_name, keras_name):
    """
    Convert shape.
    :param node: current operation node
    :param params: operation attributes
    :param layers: available keras layers
    :param node_name: internal converter name
    :param keras_name: resulting layer name
    :return: None
    """
    logger = logging.getLogger('onnx2keras:shape')
    input_0 = ensure_tf_type(layers[node.input[0]], layers[list(layers)[0]])
    
    logger.debug('Actual result:')
    logger.debug(np.array(input_0._keras_shape))

    layers[node_name] = np.array(input_0._keras_shape)


def convert_gather(node, params, layers, node_name, keras_name):
    """
    Convert gather.
    :param node: current operation node
    :param params: operation attributes
    :param layers: available keras layers
    :param node_name: internal converter name
    :param keras_name: resulting layer name
    :return: None
    """
    logger = logging.getLogger('onnx2keras:gather')

    if is_numpy(layers[node.input[0]]) and is_numpy(layers[node.input[1]]):
        logger.debug('Gather from numpy array')

        if params['axis'] == 0:
            layers[node_name] = np.array(layers[node.input[0]][layers[node.input[1]]])
        elif params['axis'] == 1:
            layers[node_name] = np.array(layers[:, node.input[0]][layers[node.input[1]]])
        elif params['axis'] == 2:
            layers[node_name] = np.array(layers[:, :, node.input[0]][layers[node.input[1]]])
        elif params['axis'] == 3:
            layers[node_name] = np.array(layers[:, :, :, node.input[0]][layers[node.input[1]]])
        else:
            raise AttributeError('Can\'t gather by axis more than 3.')
    else:
        raise AttributeError('Can\'t gather from tf tensor.')


def convert_concat(node, params, layers, node_name, keras_name):
    """
    Convert concat.
    :param node: current operation node
    :param params: operation attributes
    :param layers: available keras layers
    :param node_name: internal converter name
    :param keras_name: resulting layer name
    :return: None
    """
    logger = logging.getLogger('onnx2keras:concat')

    if all([is_numpy(layers[node.input[i]]) for i in range(len(node.input))]):
        logger.debug('Concat numpy arrays.')
        layers[node_name] = np.concatenate([layers[node.input[i]] for i in range(len(node.input))], axis=params['axis'])
    else:
        logger.debug('Concat tf tensors.')
        def target_layer(x, axis=params['axis']):
            import tensorflow as tf
            return tf.concat(x, axis=axis)

<<<<<<< HEAD
        lambda_layer = keras.layers.Lambda(target_layer, name=node_name)
        layers[node_name] = lambda_layer([ensure_tf_type(layers[node.input[i]], layers[list(layers)[0]]) for i in range(len(node.input))])
=======
        lambda_layer = keras.layers.Lambda(target_layer, name=keras_name)
        layers[node_name] = lambda_layer([input_0, input_1])
>>>>>>> ff181801


def convert_reshape(node, params, layers, node_name, keras_name):
    """
    Convert reshape.
    :param node: current operation node
    :param params: operation attributes
    :param layers: available keras layers
    :param node_name: internal converter name
    :param keras_name: resulting layer name
    :return: None
    """
    logger = logging.getLogger('onnx2keras:reshape')

    input_0 = layers[node.input[0]]
    input_1 = layers[node.input[1]]

    if is_numpy(input_1):
        logger.debug('The second argument is numpy array.')
        if is_numpy(input_0):
            logger.debug('The first argument is numpy array. Apply np.reshape.')
            layers[node_name] = np.reshape(input_0, input_1)
        else:
            input_0 = ensure_tf_type(layers[node.input[0]], layers[list(layers)[0]])
            logger.debug('The first argument is Keras/tf layer. Apply keras.Reshape.')
            reshape = keras.layers.Reshape(input_1[1:], name=keras_name)
            layers[node_name] = reshape(input_0)
    else:
        raise AttributeError('Can\'t reshape dynamic size.')


def convert_unsqueeze(node, params, layers, node_name, keras_name):
    """
    Convert unsqueeze.
    :param node: current operation node
    :param params: operation attributes
    :param layers: available keras layers
    :param node_name: internal converter name
    :param keras_name: resulting layer name
    :return: None
    """
    logger = logging.getLogger('onnx2keras:unsqueeze')

    if len(node.input) != 1:
        raise AttributeError('Number of inputs is not equal 1 for unsqueeze layer')

    if len(params['axes']) != 1:
        raise AttributeError('Number of axes is not equal 1. Cannot unsqueeze')

    if is_numpy(layers[node.input[0]]):
        logger.debug('Work with numpy types.')
        layers[node_name] = np.expand_dims(layers[node.input[0]], params['axes'][0])
    else:
        if len(params['axes'][0]) != 0:
            raise AttributeError('Axes is not 0. Cannot unsqueeze')

        def target_layer(x):
            import keras
            return keras.backend.expand_dims(x)

        lambda_layer = keras.layers.Lambda(target_layer, name=keras_name)
        layers[node_name] = lambda_layer(layers[node.input[0]])


def convert_flatten(node, params, layers, node_name, keras_name):
    """
    Convert flatten.
    :param node: current operation node
    :param params: operation attributes
    :param layers: available keras layers
    :param node_name: internal converter name
    :param keras_name: resulting layer name
    :return: None
    """
    logger = logging.getLogger('onnx2keras:flatten')

    if len(node.input) != 1:
        raise AttributeError('Number of inputs is not equal 1 for flatten layer')

    logger.debug('Convert inputs to Keras/TF layers if needed.')
    input_0 = ensure_tf_type(layers[node.input[0]], layers[list(layers)[0]])

<<<<<<< HEAD
    reshape = keras.layers.Reshape([-1], name=node_name)
    layers[node_name] = reshape(input_0)

def convert_slice(node, params, layers, node_name):
    """
    Convert slice.
    :param node: current operation node
    :param params: operation attributes
    :param layers: available keras layers
    :param node_name: resulting layer name
    :return: None
    """
    logger = logging.getLogger('onnx2keras:slice')
    
    if len(node.input) != 1:
        raise AttributeError('Number of inputs is not equal 1 for slice layer')
        
    logger.debug('Convert inputs to Keras/TF layers if needed.')
    
    input_0 = ensure_tf_type(layers[node.input[0]], layers[list(layers)[0]])
    layers[node_name] = input_0
    
    axes = params["axes"][0]
    ends = params["ends"][0]
    starts = params["starts"][0]
    
    if(axes == 0):
        def target_layer(x):
            layer = x[starts:ends]
            return layer
        
        lambda_layer = keras.layers.Lambda(target_layer, name=node_name)
        layers[node_name] = lambda_layer(input_0)
    elif(axes == 1):
        def target_layer(x):
            layer = x[:, starts:ends]
            return layer
        
        lambda_layer = keras.layers.Lambda(target_layer, name=node_name)
        layers[node_name] = lambda_layer(input_0)
    elif(axes == 2):
        def target_layer(x):
            layer = x[:, :, starts:ends]
            return layer
        
        lambda_layer = keras.layers.Lambda(target_layer, name=node_name)
        layers[node_name] = lambda_layer(input_0)
    elif(axes == 3):
        def target_layer(x):
            layer = x[:, :, :, starts:ends]
            return layer
        
        lambda_layer = keras.layers.Lambda(target_layer, name=node_name)
        layers[node_name] = lambda_layer(input_0)
    else:
        raise AttributeError('Not implemented')
=======
    reshape = keras.layers.Reshape([-1], name=keras_name)
    layers[node_name] = reshape(input_0)
>>>>>>> ff181801
<|MERGE_RESOLUTION|>--- conflicted
+++ resolved
@@ -98,15 +98,10 @@
             import tensorflow as tf
             return tf.concat(x, axis=axis)
 
-<<<<<<< HEAD
         lambda_layer = keras.layers.Lambda(target_layer, name=node_name)
         layers[node_name] = lambda_layer([ensure_tf_type(layers[node.input[i]], layers[list(layers)[0]]) for i in range(len(node.input))])
-=======
-        lambda_layer = keras.layers.Lambda(target_layer, name=keras_name)
-        layers[node_name] = lambda_layer([input_0, input_1])
->>>>>>> ff181801
-
-
+
+        
 def convert_reshape(node, params, layers, node_name, keras_name):
     """
     Convert reshape.
@@ -187,17 +182,18 @@
     logger.debug('Convert inputs to Keras/TF layers if needed.')
     input_0 = ensure_tf_type(layers[node.input[0]], layers[list(layers)[0]])
 
-<<<<<<< HEAD
-    reshape = keras.layers.Reshape([-1], name=node_name)
+    reshape = keras.layers.Reshape([-1], name=keras_name)
     layers[node_name] = reshape(input_0)
 
-def convert_slice(node, params, layers, node_name):
+   
+def convert_slice(node, params, layers, node_name, keras_name):
     """
     Convert slice.
     :param node: current operation node
     :param params: operation attributes
     :param layers: available keras layers
-    :param node_name: resulting layer name
+    :param node_name: internal converter name
+    :param keras_name: resulting layer name
     :return: None
     """
     logger = logging.getLogger('onnx2keras:slice')
@@ -214,37 +210,33 @@
     ends = params["ends"][0]
     starts = params["starts"][0]
     
-    if(axes == 0):
+    if axes == 0:
         def target_layer(x):
             layer = x[starts:ends]
             return layer
         
-        lambda_layer = keras.layers.Lambda(target_layer, name=node_name)
-        layers[node_name] = lambda_layer(input_0)
-    elif(axes == 1):
+        lambda_layer = keras.layers.Lambda(target_layer, name=keras_name)
+        layers[node_name] = lambda_layer(input_0)
+    elif axes == 1:
         def target_layer(x):
             layer = x[:, starts:ends]
             return layer
         
-        lambda_layer = keras.layers.Lambda(target_layer, name=node_name)
-        layers[node_name] = lambda_layer(input_0)
-    elif(axes == 2):
+        lambda_layer = keras.layers.Lambda(target_layer, name=keras_name)
+        layers[node_name] = lambda_layer(input_0)
+    elif axes == 2:
         def target_layer(x):
             layer = x[:, :, starts:ends]
             return layer
         
-        lambda_layer = keras.layers.Lambda(target_layer, name=node_name)
-        layers[node_name] = lambda_layer(input_0)
-    elif(axes == 3):
+        lambda_layer = keras.layers.Lambda(target_layer, name=keras_name)
+        layers[node_name] = lambda_layer(input_0)
+    elifaxes == 3:
         def target_layer(x):
             layer = x[:, :, :, starts:ends]
             return layer
         
-        lambda_layer = keras.layers.Lambda(target_layer, name=node_name)
-        layers[node_name] = lambda_layer(input_0)
-    else:
-        raise AttributeError('Not implemented')
-=======
-    reshape = keras.layers.Reshape([-1], name=keras_name)
-    layers[node_name] = reshape(input_0)
->>>>>>> ff181801
+        lambda_layer = keras.layers.Lambda(target_layer, name=keras_name)
+        layers[node_name] = lambda_layer(input_0)
+    else:
+        raise AttributeError('Not implemented')